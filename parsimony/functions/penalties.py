--- conflicted
+++ resolved
@@ -1202,7 +1202,7 @@
     l : Non-negative float. The Lagrange multiplier, or regularisation
             constant, of the function.
 
-    A : Numpy or (usually) scipy.sparse array. The incidence matrix, made of 
+    A : Numpy or (usually) scipy.sparse array. The incidence matrix, made of
     (-1, +1) to compute the differences between connected nodes of the graph.
 
     La : Numpy or (usually) scipy.sparse array. The Laplacian matrix of the
@@ -1261,7 +1261,6 @@
         # should allow dense matrices as well.
         if self._lambda_max is None:
 
-<<<<<<< HEAD
             if self.A != None:
                 from parsimony.algorithms.nipals import RankOneSparseSVD
                 A = self.A
@@ -1275,15 +1274,6 @@
                 # TODO: is using RankOneSparseSVD more efficient here?
                 u,s,v = svds(L, k=1)
                 self._lambda_max = s[0]
-=======
-            from parsimony.algorithms.nipals import RankOneSparseSVD
-
-            A = self.A
-            # TODO: Add max_iter here!
-            v = RankOneSparseSVD().run(A)  # , max_iter=max_iter)
-            us = A.dot(v)
-            self._lambda_max = np.sum(us ** 2)
->>>>>>> f712d282
 
         return self._lambda_max
 
